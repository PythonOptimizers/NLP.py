"""Models with derivatives computed by AlgoPy.

Because AlgoPy does not support fancy indexing, it is necessary
to formulate constraints in the form

    ci(x)  = 0  for i in equalC
    ci(x) >= 0  for i in lowerC.
"""

from nlp.model.nlpmodel import NLPModel
import numpy as np
import algopy


class AlgopyModel(NLPModel):
    """Model with derivatives computed by AlgoPy.

    A class to represent optimization problems in which derivatives
    are computed via algorithmic differentiation through AlgoPy.
    AlgoPy only supplies dense derivatives.
    See the documentation of `NLPModel` for further information.
    """

<<<<<<< HEAD
    def __init__(self, n=0, m=0, name='Algopy-Generic', **kwargs):
        """
        :parameters:

            :n:       number of variables (default: 0)
            :m:       number of general (non bound) constraints (default: 0)
            :name:    model name (default: 'Generic')
        """
=======
    def __init__(self, n, m, name='Algopy-Generic', **kwargs):
        """Initialize a model with `n` variables and `m` constraints."""
>>>>>>> 5a6d1957
        super(AlgopyModel, self).__init__(n, m, name, **kwargs)

        self._cg_obj = None
        self._cg_cons = None
        self._cg_lag = None

        self._trace_obj(self.x0)
        self._trace_lag(self.x0, self.pi0)
        if m > 0:
            self._trace_cons(self.x0)

    @property
    def cg_obj(self):
        """Objective function call graph."""
        return self._cg_obj

    @property
    def cg_cons(self):
        """Constraint call graph."""
        return self._cg_cons

    @property
    def cg_lag(self):
        """Lagrangian call graph."""
        return self._cg_lag

    def _trace_obj(self, x):
        """Trace the objective function evaluation."""
        if self._cg_obj is not None:
            return
        cg = algopy.CGraph()
        x = algopy.Function(x)
        y = self.obj(x)
        cg.trace_off()
        cg.independentFunctionList = [x]
        cg.dependentFunctionList = [y]
        self._cg_obj = cg

    def _trace_cons(self, x):
        """Trace the constraints evaluation."""
        if self._cg_cons is not None or self.m == 0:
            return
        cg = algopy.CGraph()
        x = algopy.Function(x)
        y = self.cons(x)
        cg.trace_off()
        cg.independentFunctionList = [x]
        cg.dependentFunctionList = [y]
        self._cg_cons = cg

    def _trace_lag(self, x, z):
        """Trace the Lagrangian evaluation."""
        if self._cg_lag is not None:
            return
        self._trace_obj(x)
        self._trace_cons(x)
        unconstrained = self.m == 0 and self.nbounds == 0

        if unconstrained:
            self._cg_lag = self._cg_obj
            return

        cg = algopy.CGraph()
        xz = np.concatenate((x, z))
        xz = algopy.Function(xz)
        l = self.lag(xz[:self.nvar], xz[self.nvar:])
        cg.independentFunctionList = [xz]
        cg.dependentFunctionList = [l]
        self._cg_lag = cg

    def grad(self, x, **kwargs):
        """Evaluate the objective gradient at x."""
        return self._cg_obj.gradient(x)

    # Override lag because Algopy won't apply numpy.dot() between a
    # Numpy array and an array of Functions.
    def lag(self, x, z, **kwargs):
        """Evaluate Lagrangian at (x, z).

        The constraints and bounds are assumed to be ordered as in
        :meth:`cons_pos` and :meth:`bounds`.
        """
<<<<<<< HEAD
        Evaluate Lagrangian at (x, z). The constraints and bounds are
        assumed to be ordered as in :meth:`cons_pos` and :meth:`bounds`.
        """
=======
>>>>>>> 5a6d1957
        m = self.m
        nrC = self.nrangeC
        l = self.obj(x)
        # The following ifs are necessary because np.dot returns None
        # when passed empty arrays of objects (i.e., dtype = np.object).
        # This causes AD tools to error out.
        if self.m > 0:
            l -= algopy.dot(z[:m+nrC], self.cons(x))
        if self.nbounds > 0:
            l -= algopy.dot(z[m+nrC:], self.bounds(x))
        return l

    def hess(self, x, z, **kwargs):
        """Return the Hessian of the objective at x."""
        xz = np.concatenate((x, z))
        return self._cg_lag.hessian(xz)[:self.nvar, :self.nvar]

    def hprod(self, x, z, v, **kwargs):
        """Return the Hessian-vector product at x with v."""
        xz = np.concatenate((x, z))
        v0 = np.concatenate((v, np.zeros(self.ncon)))
        return self._cg_lag.hess_vec(xz, v0)[:self.nvar]

    def cons_pos(self, x):
        """Identical to `cons` for `AlgopyModel`s."""
        return self.cons(x)

    def jac(self, x, **kwargs):
        """Return constraints Jacobian at x."""
        return self._cg_cons.jacobian(x)

    def jac_pos(self, x, **kwargs):
        """Return reformulated constraints Jacobian at x."""
        return self.jac(x, **kwargs)

    def jprod(self, x, v, **kwargs):
        """Return the Jacobian-vector product at x with v."""
        return self._cg_cons.jac_vec(x, v)

    def jtprod(self, x, v, **kwargs):
        """Return the transpose-Jacobian-vector product at x with v."""
        return self._cg_cons.vec_jac(v, x)<|MERGE_RESOLUTION|>--- conflicted
+++ resolved
@@ -21,19 +21,15 @@
     See the documentation of `NLPModel` for further information.
     """
 
-<<<<<<< HEAD
-    def __init__(self, n=0, m=0, name='Algopy-Generic', **kwargs):
-        """
+    def __init__(self, n, m, name='Algopy-Generic', **kwargs):
+        """Initialize a model with `n` variables and `m` constraints.
+
         :parameters:
 
             :n:       number of variables (default: 0)
             :m:       number of general (non bound) constraints (default: 0)
             :name:    model name (default: 'Generic')
         """
-=======
-    def __init__(self, n, m, name='Algopy-Generic', **kwargs):
-        """Initialize a model with `n` variables and `m` constraints."""
->>>>>>> 5a6d1957
         super(AlgopyModel, self).__init__(n, m, name, **kwargs)
 
         self._cg_obj = None
@@ -116,14 +112,9 @@
         The constraints and bounds are assumed to be ordered as in
         :meth:`cons_pos` and :meth:`bounds`.
         """
-<<<<<<< HEAD
-        Evaluate Lagrangian at (x, z). The constraints and bounds are
-        assumed to be ordered as in :meth:`cons_pos` and :meth:`bounds`.
-        """
-=======
->>>>>>> 5a6d1957
         m = self.m
         nrC = self.nrangeC
+
         l = self.obj(x)
         # The following ifs are necessary because np.dot returns None
         # when passed empty arrays of objects (i.e., dtype = np.object).
