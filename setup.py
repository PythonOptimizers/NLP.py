--- conflicted
+++ resolved
@@ -90,14 +90,9 @@
                  'nlp.ls',
                  'nlp.optimize',
                  'nlp.tools',
-<<<<<<< HEAD
-                 ]
-=======
                  'nlp.tr',
                  'tests',
                  'tests.model']
-
->>>>>>> 7ebbaa98
 
 scripts_list = [os.path.join('nlp', 'tools', 'nlpy_pprof.py')]
 
